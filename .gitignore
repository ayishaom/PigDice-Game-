--- conflicted
+++ resolved
@@ -1,27 +1,34 @@
-# Python caches
+# Python bytecode / caches
 __pycache__/
 *.py[cod]
 *.pyo
+.pytest_cache/
+.mypy_cache/
+.ruff_cache/
+.tox/
 
-# Test caches
-.pytest_cache/
-
-# Environments & tooling
+# Virtual envs
 .venv/
 venv/
-<<<<<<< HEAD
+
+# Environment files
 .env
 .env.*
+*.env
+
+# Coverage artifacts
+.coverage
+htmlcov/
+
+# Packaging / build
+build/
+dist/
+*.egg-info/
+
+# Editors / IDE
 .idea/
 .vscode/
 
 # OS cruft
 .DS_Store
-Thumbs.db
-=======
-__pycache__/
-htmlcov/
-*.pyc
-src/*/doc
-build/
->>>>>>> 2f34c586
+Thumbs.db